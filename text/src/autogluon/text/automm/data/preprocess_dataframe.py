--- conflicted
+++ resolved
@@ -416,16 +416,10 @@
         return y
 
     def transform_prediction(
-<<<<<<< HEAD
-            self,
-            y_pred: torch.Tensor,
-            inverse_categorical: bool = True,
-            loss_func: Optional[_Loss] = None,
-=======
         self,
         y_pred: torch.Tensor,
         inverse_categorical: bool = True,
->>>>>>> 57346b13
+        loss_func: Optional[_Loss] = None,
     ) -> NDArray[(Any,), Any]:
         """
         Transform model's output logits into class labels for classification
