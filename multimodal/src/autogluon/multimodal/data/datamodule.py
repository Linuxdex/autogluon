from typing import List, Optional, Union

import pandas as pd
from pytorch_lightning import LightningDataModule
from torch.utils.data import DataLoader
<<<<<<< HEAD
import pandas as pd
from typing import Optional, Union, List
from .dataset import BaseDataset, EpisodeDataset
from .collator import Dict, Few_shot_Dict
from ..constants import TRAIN, VAL, TEST, PREDICT
=======

from ..constants import PREDICT, TEST, TRAIN, VAL
from .collator import Dict
from .dataset import BaseDataset
>>>>>>> 2c8167c4
from .preprocess_dataframe import MultiModalFeaturePreprocessor


class BaseDataModule(LightningDataModule):
    """
    Set up Pytorch DataSet and DataLoader objects to prepare data for single-modal/multimodal training,
    validation, testing, and prediction. We organize the multimodal data using pd.DataFrame.
    For some modalities, e.g, image, that cost much memory, we only store their disk path to do lazy loading.
    This class inherits from the Pytorch Lightning's LightningDataModule:
    https://pytorch-lightning.readthedocs.io/en/latest/extensions/datamodules.html
    """

    def __init__(
        self,
        df_preprocessor: Union[MultiModalFeaturePreprocessor, List[MultiModalFeaturePreprocessor]],
        data_processors: Union[dict, List[dict]],
        per_gpu_batch_size: int,
        num_workers: int,
        train_data: Optional[pd.DataFrame] = None,
        val_data: Optional[pd.DataFrame] = None,
        test_data: Optional[pd.DataFrame] = None,
        predict_data: Optional[pd.DataFrame] = None,
        few_shot: Optional[dict] = None
    ):
        """
        Parameters
        ----------
        df_preprocessor
            One or a list of dataframe preprocessors. The preprocessing of one modality is generic so that
            the preprocessed data can be used by different models requiring the modality.
            For example, formatting input data as strings is a valid preprocessing operation for text.
            However, tokenizing strings into ids is invalid since different models generally
            use different tokenizers.
        data_processors
            The data processors to prepare customized data for each model. Each processor is only charge of
            one modality of one model. This helps scale up training arbitrary combinations of models.
        per_gpu_batch_size
            Mini-batch size for each GPU.
        num_workers
            Number of workers for Pytorch DataLoader.
        train_data
            Training data.
        val_data
            Validation data.
        test_data
            Test data.
        predict_data
            Prediction data. No labels required in it.
        few_shot
            The configs of few shot learning.
        """
        super().__init__()
        self.prepare_data_per_node = True

        if isinstance(df_preprocessor, MultiModalFeaturePreprocessor):
            df_preprocessor = [df_preprocessor]
        if isinstance(data_processors, dict):
            data_processors = [data_processors]

        self.df_preprocessor = df_preprocessor
        self.data_processors = data_processors
        self.per_gpu_batch_size = per_gpu_batch_size
        self.num_workers = num_workers
        self.train_data = train_data
        self.val_data = val_data
        self.test_data = test_data
        self.predict_data = predict_data
        if few_shot is not None:
            self.is_few_shot = True
            self.nCLS = getattr(few_shot, "nway")
            self.nSupport = getattr(few_shot, "nshot")
            self.nQuery = getattr(few_shot, "nqry")
            self.nEpisode = getattr(few_shot, "nepisode")
        else:
            self.is_few_shot = False

    def set_dataset(self, split):
        data_split = getattr(self, f"{split}_data")
        if not self.is_few_shot:
            dataset = BaseDataset(
                data=data_split,
                preprocessor=self.df_preprocessor,
                processors=self.data_processors,
                is_training=split == TRAIN,
            )
        else:
            dataset = EpisodeDataset(
                data=data_split,
                preprocessor=self.df_preprocessor,
                processors=self.data_processors,
                nCls=self.nCLS,
                nSupport=self.nSupport,
                nQuery=self.nQuery,
                is_training=split == TRAIN,
                nEpisode=self.nEpisode,
            )

        setattr(self, f"{split}_dataset", dataset)

    def setup(self, stage):
        """
        Set up datasets for different stages: "fit" (training and validation), "test", and "predict".
        This method is registered by Pytorch Lightning's LightningDataModule.
        Refer to: https://pytorch-lightning.readthedocs.io/en/latest/extensions/datamodules.html#setup

        Parameters
        ----------
        stage
            Stage name including choices:
                - fit (For the fitting stage)
                - test (For the test stage)
                - predict (For the prediction stage)
        """
        if stage == "fit":
            self.set_dataset(TRAIN)
            self.set_dataset(VAL)
        elif stage == "test":
            self.set_dataset(TEST)
        elif stage == "predict":
            self.set_dataset(PREDICT)
        else:
            raise ValueError(f"Unknown stage {stage}")

    def train_dataloader(self):
        """
        Create the dataloader for training.
        This method is registered by Pytorch Lightning's LightningDataModule.
        Refer to: https://pytorch-lightning.readthedocs.io/en/latest/extensions/datamodules.html#train-dataloader

        Returns
        -------
        A Pytorch DataLoader object.
        """
        loader = DataLoader(
            self.train_dataset,
            batch_size=self.per_gpu_batch_size,
            num_workers=self.num_workers,
            pin_memory=False,
            collate_fn=self.get_collate_fn(),
        )
        return loader

    def val_dataloader(self):
        """
        Create the dataloader for validation.
        This method is registered by Pytorch Lightning's LightningDataModule.
        Refer to: https://pytorch-lightning.readthedocs.io/en/latest/extensions/datamodules.html#val-dataloader

        Returns
        -------
        A Pytorch DataLoader object.
        """
        loader = DataLoader(
            self.val_dataset,
            batch_size=self.per_gpu_batch_size,
            num_workers=self.num_workers,
            pin_memory=False,
            collate_fn=self.get_collate_fn(),
        )
        return loader

    def test_dataloader(self):
        """
        Create the dataloader for test.
        This method is registered by Pytorch Lightning's LightningDataModule.
        Refer to: https://pytorch-lightning.readthedocs.io/en/latest/extensions/datamodules.html#test-dataloader

        Returns
        -------
        A Pytorch DataLoader object.
        """
        loader = DataLoader(
            self.test_dataset,
            batch_size=self.per_gpu_batch_size,
            num_workers=self.num_workers,
            pin_memory=False,
            collate_fn=self.get_collate_fn(),
        )
        return loader

    def predict_dataloader(self):
        """
        Create the dataloader for prediction.
        This method is registered by Pytorch Lightning's LightningDataModule.
        Refer to: https://pytorch-lightning.readthedocs.io/en/latest/extensions/datamodules.html#predict-dataloader

        Returns
        -------
        A Pytorch DataLoader object.
        """
        loader = DataLoader(
            self.predict_dataset,
            batch_size=self.per_gpu_batch_size,
            num_workers=self.num_workers,
            pin_memory=False,
            collate_fn=self.get_collate_fn(),
        )
        return loader

    def get_collate_fn(self):
        """
        Collect collator functions for each modality input of every model.
        These collator functions are wrapped by the "Dict" collator function,
        which can then be used by the Pytorch DataLoader.

        Returns
        -------
        A "Dict" collator wrapping other collators.
        """
        collate_fn = {}
        for per_data_processors_group in self.data_processors:
            for per_modality in per_data_processors_group:
                for per_model_processor in per_data_processors_group[per_modality]:
                    collate_fn.update(per_model_processor.collate_fn())
        if self.is_few_shot:
            return Few_shot_Dict(collate_fn, nSupport=self.nSupport, nQuery=self.nQuery, nEpisode=self.nEpisode)
        else:
            return Dict(collate_fn)<|MERGE_RESOLUTION|>--- conflicted
+++ resolved
@@ -3,18 +3,11 @@
 import pandas as pd
 from pytorch_lightning import LightningDataModule
 from torch.utils.data import DataLoader
-<<<<<<< HEAD
 import pandas as pd
 from typing import Optional, Union, List
+from ..constants import PREDICT, TEST, TRAIN, VAL
+from .collator import Dict, Few_shot_Dict
 from .dataset import BaseDataset, EpisodeDataset
-from .collator import Dict, Few_shot_Dict
-from ..constants import TRAIN, VAL, TEST, PREDICT
-=======
-
-from ..constants import PREDICT, TEST, TRAIN, VAL
-from .collator import Dict
-from .dataset import BaseDataset
->>>>>>> 2c8167c4
 from .preprocess_dataframe import MultiModalFeaturePreprocessor
 
 
