--- conflicted
+++ resolved
@@ -50,8 +50,6 @@
     }
 
 
-<<<<<<< HEAD
-=======
 @automm_presets.register()
 def zero_shot_classification():
     return {
@@ -90,7 +88,6 @@
     }
 
 
->>>>>>> 2c8167c4
 def list_automm_presets(verbose: bool = False):
     """
     List all available presets.
