--- conflicted
+++ resolved
@@ -1,10 +1,6 @@
-<<<<<<< HEAD
-from typing import Optional, Union, Tuple, List, Dict
-=======
 import re
 from typing import Dict, List, Optional, Tuple
 
->>>>>>> 2c8167c4
 import torch
 from torch import nn
 
