import copy
import datetime
import functools
import hashlib
import logging
import os
import pickle
<<<<<<< HEAD
import collections
import copy
=======
>>>>>>> 2c8167c4
import sys
import uuid
import warnings
from contextlib import contextmanager
<<<<<<< HEAD
from typing import Optional, List, Any, Dict, Tuple, Union
from nptyping import NDArray
from omegaconf import OmegaConf, DictConfig
from sklearn.preprocessing import LabelEncoder
from sklearn.metrics import f1_score
=======
from typing import Dict, List, Optional, Tuple, Union

import boto3
import numpy as np
import pandas as pd
import pytorch_lightning as pl
import pytz
import requests
import torch
import tqdm
from omegaconf import DictConfig, OmegaConf
from pytorch_lightning.utilities.types import _METRIC
from scipy.special import softmax
from sklearn.metrics import f1_score
from sklearn.preprocessing import LabelEncoder
from torch import nn

>>>>>>> 2c8167c4
from autogluon.core.metrics import get_metric
from autogluon.core.utils.loaders import load_pd

from .constants import (
    ACCURACY,
    ALL_MODALITIES,
    AUTOMM,
    AVERAGE_PRECISION,
    BBOX,
    BINARY,
    CATEGORICAL,
    CATEGORICAL_MLP,
    CATEGORICAL_TRANSFORMER,
<<<<<<< HEAD
    FUSION_TRANSFORMER,
    ROC_AUC,
    AVERAGE_PRECISION,
    F1,
    METRIC_MODE_MAP,
    VALID_METRICS,
    VALID_CONFIG_KEYS,
=======
    CLIP,
    COLUMN_FEATURES,
    F1,
    FEATURES,
    FUSION_MLP,
    FUSION_TRANSFORMER,
    HF_TEXT,
    IMAGE,
    LABEL,
    LAST_CHECKPOINT,
    LOGITS,
    MASKS,
    METRIC_MODE_MAP,
    MMDET_IMAGE,
    MULTICLASS,
    NUMERICAL,
    NUMERICAL_MLP,
    NUMERICAL_TRANSFORMER,
    PROBABILITY,
    REGRESSION,
    RMSE,
    ROC_AUC,
    S3_PREFIX,
    TEXT,
    TIMM_IMAGE,
    VALID_CONFIG_KEYS,
    VALID_METRICS,
    Y_PRED,
    Y_PRED_PROB,
    Y_TRUE,
)
from .data import (
    CategoricalProcessor,
    ImageProcessor,
    LabelProcessor,
    MixupModule,
    MultiModalFeaturePreprocessor,
    NumericalProcessor,
    TextProcessor,
>>>>>>> 2c8167c4
)
from .models import (
    CategoricalMLP,
    CategoricalTransformer,
    CLIPForImageText,
    HFAutoModelForTextPrediction,
    MMDetAutoModelForObjectDetection,
    MultimodalFusionMLP,
    MultimodalFusionTransformer,
    NumericalMLP,
    NumericalTransformer,
    TimmAutoModelForImagePrediction,
)
from .models.utils import inject_lora_to_linear_layer
from .presets import get_automm_presets, get_basic_automm_config

logger = logging.getLogger(AUTOMM)


def is_interactive():
    """
    Return whether the current process is running under the interactive mode.
    Check also https://stackoverflow.com/a/64523765
    """
    return hasattr(sys, "ps1")


def infer_metrics(
    problem_type: Optional[str] = None,
    eval_metric_name: Optional[str] = None,
):
    """
    Infer the validation metric and the evaluation metric if not provided.
    Validation metric is for early-stopping and selecting the best model checkpoints.
    Evaluation metric is to report performance to users.

    Parameters
    ----------
    problem_type
        Type of problem.
    eval_metric_name
        Name of evaluation metric provided by users.

    Returns
    -------
    validation_metric_name
        Name of validation metric.
    eval_metric_name
        Name of evaluation metric.
    """

    if eval_metric_name is not None:
        if problem_type != BINARY and eval_metric_name.lower() in [
            ROC_AUC,
            AVERAGE_PRECISION,
            F1,
        ]:
            raise ValueError(f"Metric {eval_metric_name} is only supported for binary classification.")

        if eval_metric_name in VALID_METRICS:
            validation_metric_name = eval_metric_name
            return validation_metric_name, eval_metric_name

        warnings.warn(
            f"Currently, we cannot convert the metric: {eval_metric_name} to a metric supported in torchmetrics. "
            f"Thus, we will fall-back to use accuracy for multi-class classification problems "
            f", ROC-AUC for binary classification problem, and RMSE for regression problems.",
            UserWarning,
        )

    if problem_type == MULTICLASS:
        eval_metric_name = ACCURACY
    elif problem_type == BINARY:
        eval_metric_name = ROC_AUC
    elif problem_type == REGRESSION:
        eval_metric_name = RMSE
    else:
        raise NotImplementedError(f"Problem type: {problem_type} is not supported yet!")

    validation_metric_name = eval_metric_name

    return validation_metric_name, eval_metric_name


def get_minmax_mode(metric_name: str):
    """
    Get minmax mode based on metric name

    Parameters
    ----------
    metric_name
        A string representing metric

    Returns
    -------
    mode
        The min/max mode used in selecting model checkpoints.
        - min
             Its means that smaller metric is better.
        - max
            It means that larger metric is better.
    """
    assert metric_name in METRIC_MODE_MAP, f"{metric_name} is not a supported metric. Options are: {VALID_METRICS}"
    return METRIC_MODE_MAP.get(metric_name)


def filter_search_space(hyperparameters: dict, keys_to_filter: Union[str, List[str]]):
    """
    Filter search space within hyperparameters without the given keys as prefixes.
    Hyperparameters that are not search space will not be filtered.

    Parameters
    ----------
    hyperparameters
        A dictionary containing search space and overrides to config.
    keys_to_filter
        Keys that needs to be filtered out

    Returns
    -------
        hyperparameters being filtered
    """
    assert any(
        key.startswith(valid_keys) for valid_keys in VALID_CONFIG_KEYS for key in keys_to_filter
    ), f"Invalid keys: {keys_to_filter}. Valid options are {VALID_CONFIG_KEYS}"
    from ray.tune.sample import Domain

    from autogluon.core.space import Space

    hyperparameters = copy.deepcopy(hyperparameters)
    if isinstance(keys_to_filter, str):
        keys_to_filter = [keys_to_filter]
    for hyperparameter, value in hyperparameters.copy().items():
        if not isinstance(value, (Space, Domain)):
            continue
        for key in keys_to_filter:
            if hyperparameter.startswith(key):
                del hyperparameters[hyperparameter]
    return hyperparameters


def get_config(
    presets: Optional[str] = None,
    config: Optional[Union[dict, DictConfig]] = None,
    overrides: Optional[Union[str, List[str], Dict]] = None,
    is_distill: Optional[bool] = False,
):
    """
    Construct configurations for model, data, optimization, and environment.
    It supports to overrides some default configurations.

    Parameters
    ----------
    presets
        Name of the presets.
    config
        A dictionary including four keys: "model", "data", "optimization", and "environment".
        If any key is not not given, we will fill in with the default value.

        The value of each key can be a string, yaml path, or DictConfig object. For example:
        config = {
                        "model": "fusion_mlp_image_text_tabular",
                        "data": "default",
                        "optimization": "adamw",
                        "environment": "default",
                    }
            or
            config = {
                        "model": "/path/to/model/config.yaml",
                        "data": "/path/to/data/config.yaml",
                        "optimization": "/path/to/optimization/config.yaml",
                        "environment": "/path/to/environment/config.yaml",
                    }
            or
            config = {
                        "model": OmegaConf.load("/path/to/model/config.yaml"),
                        "data": OmegaConf.load("/path/to/data/config.yaml"),
                        "optimization": OmegaConf.load("/path/to/optimization/config.yaml"),
                        "environment": OmegaConf.load("/path/to/environment/config.yaml"),
                    }
    overrides
        This is to override some default configurations.
            For example, changing the text and image backbones can be done by formatting:

            a string
            overrides = "model.hf_text.checkpoint_name=google/electra-small-discriminator
            model.timm_image.checkpoint_name=swin_small_patch4_window7_224"

            or a list of strings
            overrides = ["model.hf_text.checkpoint_name=google/electra-small-discriminator",
            "model.timm_image.checkpoint_name=swin_small_patch4_window7_224"]

            or a dictionary
            overrides = {
                            "model.hf_text.checkpoint_name": "google/electra-small-discriminator",
                            "model.timm_image.checkpoint_name": "swin_small_patch4_window7_224",
                        }
    is_distill
        Whether in the distillation mode.

    Returns
    -------
    Configurations as a DictConfig object
    """
    if config is None:
        config = {}

    if not isinstance(config, DictConfig):
        basic_config = get_basic_automm_config(is_distill=is_distill)
        if presets is None:
            preset_overrides = None
        else:
            preset_overrides = get_automm_presets(presets=presets)

        for k, default_value in basic_config.items():
            if k not in config:
                config[k] = default_value

        all_configs = []
        for k, v in config.items():
            if isinstance(v, dict):
                per_config = OmegaConf.create(v)
            elif isinstance(v, DictConfig):
                per_config = v
            elif isinstance(v, str):
                if v.lower().endswith((".yaml", ".yml")):
                    per_config = OmegaConf.load(os.path.expanduser(v))
                else:
                    cur_path = os.path.dirname(os.path.abspath(__file__))
                    config_path = os.path.join(cur_path, "configs", k, f"{v}.yaml")
                    per_config = OmegaConf.load(config_path)
            else:
                raise ValueError(f"Unknown configuration type: {type(v)}")

            all_configs.append(per_config)

        config = OmegaConf.merge(*all_configs)
        # apply the preset's overrides
        if preset_overrides:
            config = apply_omegaconf_overrides(config, overrides=preset_overrides, check_key_exist=True)

    verify_model_names(config.model)
    logger.debug(f"overrides: {overrides}")
    if overrides is not None:
        # avoid manipulating the user-provided overrides
        overrides = copy.deepcopy(overrides)
        # apply customized model names
        overrides = parse_dotlist_conf(overrides)  # convert to a dict
        config.model = customize_model_names(
            config=config.model,
            customized_names=overrides.get("model.names", None),
        )
        # remove `model.names` from overrides since it's already applied.
        overrides.pop("model.names", None)
        # apply the user-provided overrides
        config = apply_omegaconf_overrides(config, overrides=overrides, check_key_exist=True)
    verify_model_names(config.model)
    return config


def verify_model_names(config: DictConfig):
    """
    Verify whether provided model names are valid.

    Parameters
    ----------
    config
        Config should have a attribute `names`, which contains a list of
        attribute names, e.g., ["timm_image", "hf_text"]. And each string in
        `config.names` should also be a attribute of `config`, e.g, `config.timm_image`.
    """
    # must have attribute `names`
    assert hasattr(config, "names")
    # assure no duplicate names
    assert len(config.names) == len(set(config.names))
    # verify that strings in `config.names` match the keys of `config`.
    keys = list(config.keys())
    keys.remove("names")
    assert set(config.names).issubset(set(keys)), f"`{config.names}` do not match config keys {keys}"

    # verify that no name starts with another one
    names = sorted(config.names, key=lambda ele: len(ele), reverse=True)
    for i in range(len(names)):
        if names[i].startswith(tuple(names[i + 1 :])):
            raise ValueError(f"name {names[i]} starts with one of another name: {names[i+1:]}")


def get_name_prefix(
    name: str,
    prefixes: List[str],
):
    """
    Get a name's prefix from some available candidates.

    Parameters
    ----------
    name
        A name string
    prefixes
        Available prefixes.

    Returns
    -------
        Prefix of the name.
    """
    search_results = [pre for pre in prefixes if name.lower().startswith(pre)]
    if len(search_results) == 0:
        return None
    elif len(search_results) >= 2:
        raise ValueError(
            f"Model name `{name}` is mapped to multiple models, "
            f"which means some names in `{prefixes}` have duplicate prefixes."
        )
    else:
        return search_results[0]


def customize_model_names(
    config: DictConfig,
    customized_names: Union[str, List[str]],
):
    """
    Customize attribute names of `config` with the provided names.
    A valid customized name string should start with one available name
    string in `config`.

    Parameters
    ----------
    config
        Config should have a attribute `names`, which contains a list of
        attribute names, e.g., ["timm_image", "hf_text"]. And each string in
        `config.names` should also be a attribute of `config`, e.g, `config.timm_image`.
    customized_names
        The provided names to replace the existing ones in `config.names` as well as
        the corresponding attribute names. For example, if `customized_names` is
        ["timm_image_123", "hf_text_abc"], then `config.timm_image` and `config.hf_text`
        are changed to `config.timm_image_123` and `config.hf_text_abc`.

    Returns
    -------
        A new config with its first-level attributes customized by the provided names.
    """
    if not customized_names:
        return config

    if isinstance(customized_names, str):
        customized_names = OmegaConf.from_dotlist([f"names={customized_names}"]).names

    new_config = OmegaConf.create()
    new_config.names = []
    available_prefixes = list(config.keys())
    available_prefixes.remove("names")
    for per_name in customized_names:
        per_prefix = get_name_prefix(
            name=per_name,
            prefixes=available_prefixes,
        )
        if per_prefix:
            per_config = getattr(config, per_prefix)
            setattr(new_config, per_name, copy.deepcopy(per_config))
            new_config.names.append(per_name)
        else:
            logger.debug(f"Removing {per_name}, which doesn't start with any of these prefixes: {available_prefixes}.")

    if len(new_config.names) == 0:
        raise ValueError(
            f"No customized name in `{customized_names}` starts with name prefixes in `{available_prefixes}`."
        )

    return new_config


def select_model(
    config: DictConfig,
    df_preprocessor: MultiModalFeaturePreprocessor,
):
    """
    Filter model config through the detected modalities in the training data.
    If MultiModalFeaturePreprocessor can't detect some modality,
    this function will remove the models that use this modality. This function is to
    maximize the user flexibility in defining the config.
    For example, if one uses the "fusion_mlp_image_text_tabular" as the model config template
    but the training data don't have images, this function will filter out all the models
    using images, such as Swin Transformer and CLIP.

    Parameters
    ----------
    config
        A DictConfig object. The model config should be accessible by "config.model"
    df_preprocessor
        A MultiModalFeaturePreprocessor object, which has called .fit() on the training data.
        Column names of the same modality are grouped into one list. If a modality's list is empty,
        it means the training data don't have this modality.

    Returns
    -------
    Config with some unused models removed.
    """
    data_status = {}
    for per_modality in ALL_MODALITIES:
        data_status[per_modality] = False
    if len(df_preprocessor.image_path_names) > 0:
        data_status[IMAGE] = True
    if len(df_preprocessor.text_feature_names) > 0:
        data_status[TEXT] = True
    if len(df_preprocessor.categorical_feature_names) > 0:
        data_status[CATEGORICAL] = True
    if len(df_preprocessor.numerical_feature_names) > 0:
        data_status[NUMERICAL] = True

    names = config.model.names
    if isinstance(names, str):
        names = [names]
    selected_model_names = []
    fusion_model_name = []
    for model_name in names:
        model_config = getattr(config.model, model_name)
        if model_config.data_types is None:
            fusion_model_name.append(model_name)
            continue
        model_data_status = [data_status[d_type] for d_type in model_config.data_types]
        if all(model_data_status):
            selected_model_names.append(model_name)
        else:
            delattr(config.model, model_name)

    if len(selected_model_names) == 0:
        raise ValueError("No model is available for this dataset.")
    # only allow no more than 1 fusion model
    assert len(fusion_model_name) <= 1

    if len(selected_model_names) > 1:
        assert len(fusion_model_name) == 1
        selected_model_names.extend(fusion_model_name)
    elif len(fusion_model_name) == 1 and hasattr(config.model, fusion_model_name[0]):
        if data_status[CATEGORICAL] or data_status[NUMERICAL]:
            # retain the fusion model for uni-modal tabular data.
            assert len(fusion_model_name) == 1
            selected_model_names.extend(fusion_model_name)
        else:
            # remove the fusion model's config make `config.model.names` and the keys of `config.model` consistent.
            delattr(config.model, fusion_model_name[0])

    config.model.names = selected_model_names
    logger.debug(f"selected models: {selected_model_names}")

    return config


def init_df_preprocessor(
    config: DictConfig,
    column_types: collections.OrderedDict,
    label_column: str,
    train_df_x: pd.DataFrame,
    train_df_y: pd.Series,
    fewshot: Optional[bool] =False,
):
    """
    Initialize the dataframe preprocessor by calling .fit().

    Parameters
    ----------
    config
        A DictConfig containing only the data config.
    column_types
        A dictionary that maps column names to their data types.
        For example: `column_types = {"item_name": "text", "image": "image_path",
        "product_description": "text", "height": "numerical"}`
        may be used for a table with columns: "item_name", "brand", "product_description", and "height".
    label_column
        Name of the column that contains the target variable to predict.
    train_df_x
        A pd.DataFrame containing only the feature columns.
    train_df_y
        A pd.Series object containing only the label column.
    Returns
    -------
    Initialized dataframe preprocessor.
    """
    df_preprocessor = MultiModalFeaturePreprocessor(
        config=config,
        column_types=column_types,
        label_column=label_column,
        fewshot=fewshot,
    )
    df_preprocessor.fit(
        X=train_df_x,
        y=train_df_y,
    )

    return df_preprocessor


def init_data_processors(
    config: DictConfig,
    df_preprocessor: MultiModalFeaturePreprocessor,
):
    """
    Create the data processors according to the model config. This function creates one processor for
    each modality of each model. For example, if one model config contains BERT, ViT, and CLIP, then
    BERT would have its own text processor, ViT would have its own image processor, and CLIP would have
    its own text and image processors. This is to support training arbitrary combinations of single-modal
    and multimodal models since two models may share the same modality but have different processing. Text
    sequence length is a good example. BERT's sequence length is generally 512, while CLIP uses sequences of
    length 77.

    Parameters
    ----------
    config
        A DictConfig object. The model config should be accessible by "config.model".
    df_preprocessor
        The dataframe preprocessor.

    Returns
    -------
    A dictionary with modalities as the keys. Each modality has a list of processors.
    Note that "label" is also treated as a modality for convenience.
    """
    names = config.model.names
    if isinstance(names, str):
        names = [names]

    data_processors = {
        IMAGE: [],
        TEXT: [],
        CATEGORICAL: [],
        NUMERICAL: [],
        LABEL: [],
    }
    for model_name in names:
        model_config = getattr(config.model, model_name)
        # each model has its own label processor
        data_processors[LABEL].append(LabelProcessor(prefix=model_name))
        if model_config.data_types is None:
            continue
        for d_type in model_config.data_types:
            if d_type == IMAGE:
                data_processors[IMAGE].append(
                    ImageProcessor(
                        prefix=model_name,
                        checkpoint_name=model_config.checkpoint_name,
                        train_transform_types=model_config.train_transform_types,
                        val_transform_types=model_config.val_transform_types,
                        image_column_names=df_preprocessor.image_path_names,
                        norm_type=model_config.image_norm,
                        size=model_config.image_size,
                        max_img_num_per_col=model_config.max_img_num_per_col,
                        missing_value_strategy=config.data.image.missing_value_strategy,
                    )
                )
            elif d_type == TEXT:
                data_processors[TEXT].append(
                    TextProcessor(
                        prefix=model_name,
                        tokenizer_name=model_config.tokenizer_name,
                        checkpoint_name=model_config.checkpoint_name,
                        text_column_names=df_preprocessor.text_feature_names,
                        max_len=model_config.max_text_len,
                        insert_sep=model_config.insert_sep,
                        text_segment_num=model_config.text_segment_num,
                        stochastic_chunk=model_config.stochastic_chunk,
                        text_detection_length=OmegaConf.select(model_config, "text_aug_detect_length"),
                        text_trivial_aug_maxscale=OmegaConf.select(model_config, "text_trivial_aug_maxscale"),
                        train_augment_types=OmegaConf.select(model_config, "text_train_augment_types"),
                    )
                )
            elif d_type == CATEGORICAL:
                data_processors[CATEGORICAL].append(
                    CategoricalProcessor(
                        prefix=model_name,
                        categorical_column_names=df_preprocessor.categorical_feature_names,
                    )
                )
            elif d_type == NUMERICAL:
                data_processors[NUMERICAL].append(
                    NumericalProcessor(
                        prefix=model_name,
                        numerical_column_names=df_preprocessor.numerical_feature_names,
                        merge=model_config.merge,
                    )
                )
            else:
                raise ValueError(f"unknown data type: {d_type}")

    assert len(data_processors[LABEL]) > 0

    # Only keep the modalities with non-empty processors.
    data_processors = {k: v for k, v in data_processors.items() if len(v) > 0}
    return data_processors


def create_model(
    config: DictConfig,
    num_classes: int,
    num_numerical_columns: Optional[int] = None,
    num_categories: Optional[List[int]] = None,
    pretrained: Optional[bool] = True,
):
    """
    Create models. It supports the auto models of huggingface text and timm image.
    Multimodal models, e.g., CLIP, should be added case-by-case since their configs and usages
    may be different. It uses MLP for the numerical features, categorical features, and late-fusion.

    Parameters
    ----------
    config
        A DictConfig object. The model config should be accessible by "config.model".
    num_classes
        The class number for a classification task. It should be 1 for a regression task.
    num_numerical_columns
        The number of numerical columns in the training dataframe.
    num_categories
        The category number for each categorical column in the training dataframe.
    pretrained
        Whether using the pretrained timm models. If pretrained=True, download the pretrained model.

    Returns
    -------
    A Pytorch model.
    """
    names = config.model.names
    if isinstance(names, str):
        names = [names]
    # make sure no duplicate model names
    assert len(names) == len(set(names))
    logger.debug(f"output_shape: {num_classes}")
    all_models = []
    for model_name in names:
        model_config = getattr(config.model, model_name)
        if model_name.lower().startswith(CLIP):
            model = CLIPForImageText(
                prefix=model_name,
                checkpoint_name=model_config.checkpoint_name,
                num_classes=num_classes,
            )
        elif model_name.lower().startswith(TIMM_IMAGE):
            model = TimmAutoModelForImagePrediction(
                prefix=model_name,
                checkpoint_name=model_config.checkpoint_name,
                num_classes=num_classes,
                mix_choice=model_config.mix_choice,
                pretrained=pretrained,
            )
        elif model_name.lower().startswith(HF_TEXT):
            model = HFAutoModelForTextPrediction(
                prefix=model_name,
                checkpoint_name=model_config.checkpoint_name,
                num_classes=num_classes,
            )
        elif model_name.lower().startswith(NUMERICAL_MLP):
            model = NumericalMLP(
                prefix=model_name,
                in_features=num_numerical_columns,
                hidden_features=model_config.hidden_size,
                out_features=model_config.hidden_size,
                num_layers=model_config.num_layers,
                activation=model_config.activation,
                dropout_prob=model_config.drop_rate,
                normalization=model_config.normalization,
                d_token=OmegaConf.select(model_config, "d_token"),
                embedding_arch=OmegaConf.select(model_config, "embedding_arch"),
                num_classes=num_classes,
            )
        elif model_name.lower().startswith(NUMERICAL_TRANSFORMER):
            model = NumericalTransformer(
                prefix=model_name,
                in_features=num_numerical_columns,
                out_features=model_config.out_features,
                d_token=model_config.d_token,
                n_blocks=model_config.num_trans_blocks,
                attention_n_heads=model_config.num_attn_heads,
                attention_dropout=model_config.attention_dropout,
                residual_dropout=model_config.residual_dropout,
                ffn_dropout=model_config.ffn_dropout,
                attention_normalization=model_config.normalization,
                ffn_normalization=model_config.normalization,
                head_normalization=model_config.normalization,
                ffn_activation=model_config.ffn_activation,
                head_activation=model_config.head_activation,
                cls_token=True if len(names) == 1 else False,
                embedding_arch=model_config.embedding_arch,
                num_classes=num_classes,
                ffn_d_hidden=OmegaConf.select(model_config, "ffn_d_hidden", default=192),
            )
        elif model_name.lower().startswith(CATEGORICAL_MLP):
            model = CategoricalMLP(
                prefix=model_name,
                num_categories=num_categories,
                out_features=model_config.hidden_size,
                num_layers=model_config.num_layers,
                activation=model_config.activation,
                dropout_prob=model_config.drop_rate,
                normalization=model_config.normalization,
                num_classes=num_classes,
            )
        elif model_name.lower().startswith(CATEGORICAL_TRANSFORMER):
            model = CategoricalTransformer(
                prefix=model_name,
                num_categories=num_categories,
                out_features=model_config.out_features,
                d_token=model_config.d_token,
                n_blocks=model_config.num_trans_blocks,
                attention_n_heads=model_config.num_attn_heads,
                attention_dropout=model_config.attention_dropout,
                residual_dropout=model_config.residual_dropout,
                ffn_dropout=model_config.ffn_dropout,
                attention_normalization=model_config.normalization,
                ffn_normalization=model_config.normalization,
                head_normalization=model_config.normalization,
                ffn_activation=model_config.ffn_activation,
                head_activation=model_config.head_activation,
                ffn_d_hidden=OmegaConf.select(model_config, "ffn_d_hidden", default=192),
                num_classes=num_classes,
                cls_token=True if len(names) == 1 else False,
            )
        elif model_name.lower().startswith(MMDET_IMAGE):
            model = MMDetAutoModelForObjectDetection(
                prefix=model_name,
                checkpoint_name=model_config.checkpoint_name,
            )
        elif model_name.lower().startswith(FUSION_MLP):
            fusion_model = functools.partial(
                MultimodalFusionMLP,
                prefix=model_name,
                hidden_features=model_config.hidden_sizes,
                num_classes=num_classes,
                adapt_in_features=model_config.adapt_in_features,
                activation=model_config.activation,
                dropout_prob=model_config.drop_rate,
                normalization=model_config.normalization,
                loss_weight=model_config.weight if hasattr(model_config, "weight") else None,
            )
            continue
        elif model_name.lower().startswith(FUSION_TRANSFORMER):
            fusion_model = functools.partial(
                MultimodalFusionTransformer,
                prefix=model_name,
                hidden_features=model_config.hidden_size,
                num_classes=num_classes,
                n_blocks=model_config.n_blocks,
                attention_n_heads=model_config.attention_n_heads,
                ffn_d_hidden=model_config.ffn_d_hidden,
                attention_dropout=model_config.attention_dropout,
                residual_dropout=model_config.residual_dropout,
                ffn_dropout=model_config.ffn_dropout,
                attention_normalization=model_config.normalization,
                ffn_normalization=model_config.normalization,
                head_normalization=model_config.normalization,
                ffn_activation=model_config.ffn_activation,
                head_activation=model_config.head_activation,
                adapt_in_features=model_config.adapt_in_features,
                loss_weight=model_config.weight if hasattr(model_config, "weight") else None,
            )
            continue
        else:
            raise ValueError(f"unknown model name: {model_name}")

        if OmegaConf.select(config, "optimization.efficient_finetune"):
            model = apply_model_adaptation(model, config)

        all_models.append(model)

    if len(all_models) > 1:
        # must have one fusion model if there are multiple independent models
        return fusion_model(models=all_models)
    elif len(all_models) == 1:
        if isinstance(all_models[0], NumericalTransformer) or isinstance(all_models[0], CategoricalTransformer):
            # retain fusion model for uni-modal tabular data
            return fusion_model(models=all_models)
        else:
            return all_models[0]
    else:
        raise ValueError(f"No available models for {names}")


def apply_model_adaptation(model: nn.Module, config: DictConfig) -> nn.Module:
    """
    Apply an adaptation to the model for efficient fine-tuning.

    Parameters
    ----------
    model
        A PyTorch model.
    config:
        A DictConfig object. The optimization config should be accessible by "config.optimization".
    """
    if "lora" in OmegaConf.select(config, "optimization.efficient_finetune"):
        model = inject_lora_to_linear_layer(
            model=model,
            lora_r=config.optimization.lora.r,
            lora_alpha=config.optimization.lora.alpha,
            filter=config.optimization.lora.filter,
        )

    model.name_to_id = model.get_layer_ids()  # Need to update name to id dictionary.

    return model


def save_pretrained_models(
    model: nn.Module,
    config: DictConfig,
    path: str,
) -> DictConfig:
    """
    Save the pretrained models and configs to local to make future loading not dependent on Internet access.
    By loading local checkpoints, Huggingface doesn't need to download pretrained checkpoints from Internet.
    It is called by setting "standalone=True" in "AutoMMPredictor.load()".

    Parameters
    ----------
    model
        One model.
    config
        A DictConfig object. The model config should be accessible by "config.model".
    path
        The path to save pretrained checkpoints.
    """
    requires_saving = any([model_name.lower().startswith((CLIP, HF_TEXT)) for model_name in config.model.names])
    if not requires_saving:
        return config

    if len(config.model.names) == 1:
        model = nn.ModuleList([model])
    else:  # assumes the fusion model has a model attribute, a nn.ModuleList
        model = model.model
    for per_model in model:
        if per_model.prefix.lower().startswith((CLIP, HF_TEXT)):
            per_model.model.save_pretrained(os.path.join(path, per_model.prefix))
            model_config = getattr(config.model, per_model.prefix)
            model_config.checkpoint_name = os.path.join("local://", per_model.prefix)

    return config


def convert_checkpoint_name(config: DictConfig, path: str) -> DictConfig:
    """
    Convert the checkpoint name from relative path to absolute path for
    loading the pretrained weights in offline deployment.
    It is called by setting "standalone=True" in "AutoMMPredictor.load()".

    Parameters
    ----------
    config
        A DictConfig object. The model config should be accessible by "config.model".
    path
        The saving path to the pretrained Huggingface models.
    """
    for model_name in config.model.names:
        if model_name.lower().startswith((CLIP, HF_TEXT)):
            model_config = getattr(config.model, model_name)
            if model_config.checkpoint_name.startswith("local://"):
                model_config.checkpoint_name = os.path.join(path, model_config.checkpoint_name[len("local://") :])
                assert os.path.exists(
                    os.path.join(model_config.checkpoint_name, "config.json")
                )  # guarantee the existence of local configs
                assert os.path.exists(os.path.join(model_config.checkpoint_name, "pytorch_model.bin"))

    return config


def save_text_tokenizers(
    text_processors: List[TextProcessor],
    path: str,
) -> List[TextProcessor]:
    """
    Save all the text tokenizers and record their relative paths, which are
    the corresponding model names, e.g, hf_text.

    Parameters
    ----------
    text_processors
        A list of text processors with tokenizers.
    path
        The root path.

    Returns
    -------
    A list of text processors with tokenizers replaced by their local relative paths.
    """
    for per_text_processor in text_processors:
        per_path = os.path.join(path, per_text_processor.prefix)
        per_text_processor.tokenizer.save_pretrained(per_path)
        per_text_processor.tokenizer = per_text_processor.prefix

    return text_processors


def load_text_tokenizers(
    text_processors: List[TextProcessor],
    path: str,
) -> List[TextProcessor]:
    """
    Load saved text tokenizers. If text processors already have tokenizers,
    then do nothing.

    Parameters
    ----------
    text_processors
        A list of text processors with tokenizers or their relative paths.
    path
        The root path.

    Returns
    -------
    A list of text processors with tokenizers loaded.
    """
    for per_text_processor in text_processors:
        if isinstance(per_text_processor.tokenizer, str):
            per_path = os.path.join(path, per_text_processor.tokenizer)
            per_text_processor.tokenizer = per_text_processor.get_pretrained_tokenizer(
                tokenizer_name=per_text_processor.tokenizer_name,
                checkpoint_name=per_path,
            )
    return text_processors


def make_exp_dir(
    root_path: str,
    job_name: str,
    create: Optional[bool] = True,
):
    """
    Creates the exp dir of format e.g.,: root_path/2022_01_01/job_name_12_00_00/
    This function is to better organize the training runs. It is recommended to call this
    function and pass the returned "exp_dir" to "AutoMMPredictor.fit(save_path=exp_dir)".

    Parameters
    ----------
    root_path
        The basic path where to create saving directories for training runs.
    job_name
        The job names to name training runs.
    create
        Whether to make the directory.

    Returns
    -------
    The formatted directory path.
    """
    tz = pytz.timezone("US/Pacific")
    ct = datetime.datetime.now(tz=tz)
    date_stamp = ct.strftime("%Y_%m_%d")
    time_stamp = ct.strftime("%H_%M_%S")

    # Group logs by day first
    exp_dir = os.path.join(root_path, date_stamp)

    # Then, group by run_name and hour + min + sec to avoid duplicates
    exp_dir = os.path.join(exp_dir, "_".join([job_name, time_stamp]))

    if create:
        os.makedirs(exp_dir, mode=0o777, exist_ok=False)

    return exp_dir


def average_checkpoints(
    checkpoint_paths: List[str],
):
    """
    Average a list of checkpoints' state_dicts.

    Parameters
    ----------
    checkpoint_paths
        A list of model checkpoint paths.

    Returns
    -------
    The averaged state_dict.
    """
    if len(checkpoint_paths) > 1:
        avg_state_dict = {}
        for per_path in checkpoint_paths:
            state_dict = torch.load(per_path, map_location=torch.device("cpu"))["state_dict"]
            for key in state_dict:
                if key in avg_state_dict:
                    avg_state_dict[key] += state_dict[key]
                else:
                    avg_state_dict[key] = state_dict[key]
            del state_dict

        num = torch.tensor(len(checkpoint_paths))
        for key in avg_state_dict:
            avg_state_dict[key] = avg_state_dict[key] / num.to(avg_state_dict[key])
    else:
        avg_state_dict = torch.load(checkpoint_paths[0], map_location=torch.device("cpu"))["state_dict"]

    return avg_state_dict


def compute_score(
    metric_data: dict,
    metric_name: str,
    pos_label: Optional[int] = 1,
) -> float:
    """
    Use sklearn to compute the score of one metric.

    Parameters
    ----------
    metric_data
        A dictionary with the groundtruth (Y_TRUE) and predicted values (Y_PRED, Y_PRED_PROB).
        The predicted class probabilities are required to compute the roc_auc score.
    metric_name
        The name of metric to compute.
    pos_label
        The encoded label (0 or 1) of binary classification's positive class.

    Returns
    -------
    Computed score.
    """
    metric = get_metric(metric_name)
    if metric.name in [ROC_AUC, AVERAGE_PRECISION]:
        return metric._sign * metric(metric_data[Y_TRUE], metric_data[Y_PRED_PROB][:, pos_label])
    elif metric.name in [F1]:  # only for binary classification
        return f1_score(metric_data[Y_TRUE], metric_data[Y_PRED], pos_label=pos_label)
    else:
        return metric._sign * metric(metric_data[Y_TRUE], metric_data[Y_PRED])


def parse_dotlist_conf(conf):
    """
    Parse the config files that is potentially in the dotlist format to a dictionary.

    Parameters
    ----------
    conf
        Apply the conf stored as dotlist, e.g.,
         'aaa=a, bbb=b' or ['aaa=a, ', 'bbb=b'] to {'aaa': 'a', 'bbb': b}

    Returns
    -------
    new_conf
    """
    if isinstance(conf, str):
        conf = conf.split()
        need_parse = True
    elif isinstance(conf, (list, tuple)):
        need_parse = True
    elif isinstance(conf, dict):
        need_parse = False
    else:
        raise ValueError(f"Unsupported format of conf={conf}")
    if need_parse:
        new_conf = dict()
        curr_key = None
        curr_value = ""
        for ele in conf:
            if "=" in ele:
                key, v = ele.split("=")
                if curr_key is not None:
                    new_conf[curr_key] = curr_value
                curr_key = key
                curr_value = v
            else:
                if curr_key is None:
                    raise ValueError(f"Cannot parse the conf={conf}")
                curr_value = curr_value + " " + ele
        if curr_key is not None:
            new_conf[curr_key] = curr_value
        return new_conf
    else:
        return conf


def apply_omegaconf_overrides(
    conf: DictConfig,
    overrides: Union[List, Tuple, str, Dict, DictConfig],
    check_key_exist=True,
):
    """
    Apply omegaconf overrides.

    Parameters
    ----------
    conf
        The base configuration.
    overrides
        The overrides can be a string or a list.
    check_key_exist
        Whether to check if all keys in the overrides must exist in the conf.

    Returns
    -------
    new_conf
        The updated configuration.
    """
    overrides = parse_dotlist_conf(overrides)

    def _check_exist_dotlist(C, key_in_dotlist):
        if not isinstance(key_in_dotlist, list):
            key_in_dotlist = key_in_dotlist.split(".")
        if key_in_dotlist[0] in C:
            if len(key_in_dotlist) > 1:
                return _check_exist_dotlist(C[key_in_dotlist[0]], key_in_dotlist[1:])
            else:
                return True
        else:
            return False

    if check_key_exist:
        for ele in overrides.items():
            if not _check_exist_dotlist(conf, ele[0]):
                raise KeyError(
                    f'"{ele[0]}" is not found in the config. You may need to check the overrides. '
                    f"overrides={overrides}"
                )
    override_conf = OmegaConf.from_dotlist([f"{ele[0]}={ele[1]}" for ele in overrides.items()])
    conf = OmegaConf.merge(conf, override_conf)
    return conf


class LogFilter(logging.Filter):
    """
    Filter log messages with patterns.
    """

    def __init__(self, blacklist: Union[str, List[str]]):
        """
        Parameters
        ----------
        blacklist
            Patterns to be suppressed in logging.
        """
        super().__init__()
        if isinstance(blacklist, str):
            blacklist = [blacklist]
        self._blacklist = blacklist

    def filter(self, record):
        """
        Check whether to suppress a logging message.

        Parameters
        ----------
        record
            A logging message.

        Returns
        -------
        If True, no pattern exists in the message, hence printed out.
        If False, some pattern is in the message, hence filtered out.
        """
        matches = [pattern not in record.msg for pattern in self._blacklist]
        return all(matches)


def add_log_filter(target_logger, log_filter):
    """
    Add one log filter to the target logger.

    Parameters
    ----------
    target_logger
        Target logger
    log_filter
        Log filter
    """
    for handler in target_logger.handlers:
        handler.addFilter(log_filter)


def remove_log_filter(target_logger, log_filter):
    """
    Remove one log filter to the target logger.

    Parameters
    ----------
    target_logger
        Target logger
    log_filter
        Log filter
    """
    for handler in target_logger.handlers:
        handler.removeFilter(log_filter)


@contextmanager
def apply_log_filter(log_filter):
    """
    User contextmanager to control the scope of applying one log filter.
    Currently, it is to filter some pytorch lightning's log messages.
    But we can easily extend it to cover more loggers.

    Parameters
    ----------
    log_filter
        Log filter.
    """
    try:
        add_log_filter(logging.getLogger(), log_filter)
        add_log_filter(logging.getLogger("pytorch_lightning"), log_filter)
        yield

    finally:
        remove_log_filter(logging.getLogger(), log_filter)
        remove_log_filter(logging.getLogger("pytorch_lightning"), log_filter)


def modify_duplicate_model_names(
    predictor,
    postfix: str,
    blacklist: List[str],
):
    """
    Modify a predictor's model names if they exist in a blacklist.

    Parameters
    ----------
    predictor
        An AutoMMPredictor object.
    postfix
        The postfix used to change the duplicate names.
    blacklist
        A list of names. The provided predictor can't use model names in the list.

    Returns
    -------
    The predictor guaranteed has no duplicate model names with the blacklist names.
    """
    model_names = []
    for n in predictor._config.model.names:
        if n in blacklist:
            new_name = f"{n}_{postfix}"
            assert new_name not in blacklist
            assert new_name not in predictor._config.model.names
            # modify model prefix
            if n == predictor._model.prefix:
                predictor._model.prefix = new_name
            else:
                assert isinstance(predictor._model.model, nn.ModuleList)
                for per_model in predictor._model.model:
                    if n == per_model.prefix:
                        per_model.prefix = new_name
                        break
            # modify data processor prefix
            for per_modality_processors in predictor._data_processors.values():
                for per_processor in per_modality_processors:
                    if n == per_processor.prefix:
                        per_processor.prefix = new_name
            # modify model config keys
            setattr(predictor._config.model, new_name, getattr(predictor._config.model, n))
            delattr(predictor._config.model, n)

            model_names.append(new_name)
        else:
            model_names.append(n)

    predictor._config.model.names = model_names

    return predictor


def assign_feature_column_names(
    data_processors: Dict,
    df_preprocessor: MultiModalFeaturePreprocessor,
):
    """
    Assign feature column names to data processors.
    This is to patch the data processors saved by AutoGluon 0.4.0.

    Parameters
    ----------
    data_processors
        The data processors.
    df_preprocessor
        The dataframe preprocessor.

    Returns
    -------
    The data processors with feature column names added.
    """
    for per_modality in data_processors:
        if per_modality == LABEL:
            continue
        for per_model_processor in data_processors[per_modality]:
            # requires_column_info=True is used for feature column distillation.
            per_model_processor.requires_column_info = False
            if per_modality == IMAGE:
                per_model_processor.image_column_names = df_preprocessor.image_path_names
            elif per_modality == TEXT:
                per_model_processor.text_column_names = df_preprocessor.text_feature_names
            elif per_modality == NUMERICAL:
                per_model_processor.numerical_column_names = df_preprocessor.numerical_feature_names
            elif per_modality == CATEGORICAL:
                per_model_processor.categorical_column_names = df_preprocessor.categorical_feature_names
            else:
                raise ValueError(f"Unknown modality: {per_modality}")

    return data_processors


def turn_on_off_feature_column_info(
    data_processors: Dict,
    flag: bool,
):
    """
    Turn on or off returning feature column information in data processors.
    Since feature column information is not always required in training models,
    we optionally turn this flag on or off.

    Parameters
    ----------
    data_processors
        The data processors.
    flag
        True/False

    Returns
    -------
    The data processors with the flag on or off.
    """
    for per_modality_processors in data_processors.values():
        for per_model_processor in per_modality_processors:
            # label processor doesn't have requires_column_info.
            if hasattr(per_model_processor, "requires_column_info"):
                per_model_processor.requires_column_info = flag

    return data_processors


def try_to_infer_pos_label(
    data_config: DictConfig,
    label_encoder: LabelEncoder,
    problem_type: str,
):
    """
    Try to infer positive label for binary classification, which is used in computing some metrics, e.g., roc_auc.
    If positive class is not provided, then use pos_label=1 by default.
    If the problem type is not binary classification, then return None.

    Parameters
    ----------
    data_config
        A DictConfig object containing only the data configurations.
    label_encoder
        The label encoder of classification tasks.
    problem_type
        Type of problem.

    Returns
    -------

    """
    if problem_type != BINARY:
        return None

    pos_label = OmegaConf.select(data_config, "pos_label", default=None)
    if pos_label is not None:
        logger.debug(f"pos_label: {pos_label}\n")
        pos_label = label_encoder.transform([pos_label]).item()
    else:
        pos_label = 1

    logger.debug(f"pos_label: {pos_label}")
    return pos_label


def get_mixup(
    model_config: DictConfig,
    mixup_config: DictConfig,
    num_classes: int,
):
    """
    Get the mixup state for loss function choice.
    Now the mixup can only support image data.
    And the problem type can not support Regression.
    Parameters
    ----------
    model_config
        The model configs to find image model for the necessity of mixup.
    mixup_config
        The mixup configs for mixup and cutmix.
    num_classes
        The number of classes in the task. Class <= 1 will cause faults.

    Returns
    -------
    The mixup is on or off.
    """
    model_active = False
    names = model_config.names
    if isinstance(names, str):
        names = [names]
    for model_name in names:
        permodel_config = getattr(model_config, model_name)
        if hasattr(permodel_config.data_types, IMAGE):
            model_active = True
            break

    mixup_active = False
    if mixup_config is not None and mixup_config.turn_on:
        mixup_active = (
            mixup_config.mixup_alpha > 0 or mixup_config.cutmix_alpha > 0.0 or mixup_config.cutmix_minmax is not None
        )

    mixup_state = model_active & mixup_active & (num_classes > 1)
    mixup_fn = None
    if mixup_state:
        mixup_args = dict(
            mixup_alpha=mixup_config.mixup_alpha,
            cutmix_alpha=mixup_config.cutmix_alpha,
            cutmix_minmax=mixup_config.cutmix_minmax,
            prob=mixup_config.prob,
            switch_prob=mixup_config.switch_prob,
            mode=mixup_config.mode,
            label_smoothing=mixup_config.label_smoothing,
            num_classes=num_classes,
        )
        mixup_fn = MixupModule(**mixup_args)
    return mixup_state, mixup_fn


class CustomUnpickler(pickle.Unpickler):
    """
    This is to make pickle loading df_preprocessor backward compatible.
    A df_preprocessor object saved with old name space `autogluon.text.automm` has errors
    when being loaded under the context of new name `autogluon.multimodal`.
    """

    def find_class(self, module, name):
        renamed_module = module
        if module.startswith("autogluon.text.automm"):
            renamed_module = module.replace("autogluon.text.automm", "autogluon.multimodal")

        return super(CustomUnpickler, self).find_class(renamed_module, name)


def data_to_df(
    data: Union[pd.DataFrame, Dict, List],
    required_columns: List,
    all_columns: List,
):
    """
    Convert the input data to a dataframe.

    Parameters
    ----------
    data
        Input data provided by users during prediction/evaluation.
    required_columns
        Required columns.
    all_columns
        All the possible columns got from training data. The column order is preserved.

    Returns
    -------
    A dataframe with required columns.
    """
    if isinstance(data, pd.DataFrame):
        pass
    elif isinstance(data, (list, dict)):
        data = pd.DataFrame(data)
    elif isinstance(data, str):
        data = load_pd.load(data)
    else:
        raise NotImplementedError(
            f"The format of data is not understood. "
            f'We have type(data)="{type(data)}", but a pd.DataFrame was required.'
        )

<<<<<<< HEAD
    detected_columns = data.columns.values.tolist()
    missing_columns = []
    for per_col in required_columns:
        if per_col not in detected_columns:
            missing_columns.append(per_col)

    if len(missing_columns) > 0:
        # assume no column names are provided and users organize data in the same column order of training data.
        if len(detected_columns) == len(all_columns):
            warnings.warn(
                f"Replacing detected dataframe columns `{detected_columns}` with columns "
                f"`{all_columns}` from training data."
                "Double check the correspondences between them to avoid unexpected behaviors.",
                UserWarning,
            )
            data.rename(dict(zip(detected_columns, required_columns)), axis=1, inplace=True)
=======
    if required_columns and all_columns:
        detected_columns = data.columns.values.tolist()
        missing_columns = []
        for per_col in required_columns:
            if per_col not in detected_columns:
                missing_columns.append(per_col)

        if len(missing_columns) > 0:
            # assume no column names are provided and users organize data in the same column order of training data.
            if len(detected_columns) == len(all_columns):
                warnings.warn(
                    f"Replacing detected dataframe columns `{detected_columns}` with columns "
                    f"`{all_columns}` from training data."
                    "Double check the correspondences between them to avoid unexpected behaviors.",
                    UserWarning,
                )
                data.rename(dict(zip(detected_columns, required_columns)), axis=1, inplace=True)
            else:
                raise ValueError(
                    f"Dataframe columns `{detected_columns}` are detected, but columns `{missing_columns}` are missing. "
                    f"Please double check your input data to provide all the "
                    f"required columns `{required_columns}`."
                )

    return data


def logits_to_prob(logits: np.ndarray):
    """
    Convert logits to probabilities.

    Parameters
    ----------
    logits
        The logits output of a classification head.

    Returns
    -------
    Probabilities.
    """
    assert logits.ndim == 2
    prob = softmax(logits, axis=1)
    return prob


def tensor_to_ndarray(tensor: torch.Tensor):
    """
    Convert Pytorch tensor to numpy array.

    Parameters
    ----------
    tensor
        A Pytorch tensor.

    Returns
    -------
    A ndarray.
    """
    return tensor.detach().cpu().float().numpy()


def extract_from_output(outputs: List[Dict], ret_type: str, as_ndarray: Optional[bool] = True):
    """
    Extract desired information, e.g., logits or features, from a list of model outputs.
    Support returning a concatenated tensor/ndarray or a dictionary of tensors/ndarrays.

    Parameters
    ----------
    ret_type
        What kind of information to extract from model outputs.
    outputs
        A list of model outputs.
    as_ndarray
        Whether to convert Pytorch tensor to numpy array. (Default True)

    Returns
    -------
    The desired information from model outputs.
    """
    if ret_type == LOGITS:
        logits = [ele[LOGITS] for ele in outputs]
        ret = torch.cat(logits)
    elif ret_type == PROBABILITY:
        probability = [ele[PROBABILITY] for ele in outputs]
        ret = torch.cat(probability)
    elif ret_type == FEATURES:
        features = [ele[FEATURES] for ele in outputs]
        ret = torch.cat(features)
    elif ret_type == COLUMN_FEATURES:
        ret = {}
        column_features = [ele[COLUMN_FEATURES][FEATURES] for ele in outputs]  # a list of dicts
        for feature_name in column_features[0].keys():
            ret[feature_name] = torch.cat([ele[feature_name] for ele in column_features])
    elif ret_type == MASKS:
        ret = {}
        feature_masks = [ele[COLUMN_FEATURES][MASKS] for ele in outputs]  # a list of dicts
        for feature_name in feature_masks[0].keys():
            ret[feature_name] = torch.cat([ele[feature_name] for ele in feature_masks])
    elif ret_type == BBOX:
        return [ele[BBOX] for ele in outputs]
    else:
        raise ValueError(f"Unknown return type: {ret_type}")

    if as_ndarray:
        if isinstance(ret, torch.Tensor):
            ret = tensor_to_ndarray(ret)
        elif isinstance(ret, dict):
            ret = {k: tensor_to_ndarray(v) for k, v in ret.items()}
        else:
            raise ValueError(f"Unsupported ret type: {type(ret)}")
    return ret


def init_pretrained(
    pipeline: Optional[str],
    hyperparameters: Optional[Union[str, Dict, List[str]]] = None,
):
    """
    Zero shot initialization.

    Parameters
    ----------
    hyperparameters
        The customized hyperparameters used to override the default.
        Users need to use it to choose one model, e.g., {"model.names": ["clip"]}.

    Returns
    -------
    config
        A DictConfig object containing the configurations for zero-shot learning.
    model
        The model with pre-trained weights.
    data_processors
        The data processors associated with the pre-trained model.
    """
    config = get_config(presets=pipeline, overrides=hyperparameters)
    assert (
        len(config.model.names) == 1
    ), f"Zero shot mode only supports using one model, but detects multiple models {config.model.names}"
    model = create_model(config=config, pretrained=True)

    data_processors = init_data_processors(
        config=config,
    )

    return config, model, data_processors


class AutoMMModelCheckpoint(pl.callbacks.ModelCheckpoint):
    """
    Class that inherits pl.callbacks.ModelCheckpoint. The purpose is to resolve the potential issues in lightning.

    - Issue1:

    It solves the issue described in https://github.com/PyTorchLightning/pytorch-lightning/issues/5582.
    For ddp_spawn, the checkpoint_callback.best_k_models will be empty.
    Here, we resolve it by storing the best_models to "SAVE_DIR/best_k_models.yaml".

    """

    def _update_best_and_save(
        self,
        current: torch.Tensor,
        trainer: "pl.Trainer",
        monitor_candidates: Dict[str, _METRIC],
    ) -> None:
        super(AutoMMModelCheckpoint, self)._update_best_and_save(
            current=current, trainer=trainer, monitor_candidates=monitor_candidates
        )
        self.to_yaml()


def download(
    url: str,
    path: Optional[str] = None,
    overwrite: Optional[bool] = False,
    sha1_hash: Optional[str] = None,
    retries: Optional[int] = 5,
    verify_ssl: Optional[bool] = True,
) -> str:
    """
    Download a file from a given URL. Some util functions are also included in this function.
    https://github.com/sxjscience/automl_multimodal_benchmark/blob/main/multimodal_text_benchmark/src/auto_mm_bench/utils.py

    Parameters
    ----------
    url
        URL to download
    path
        Destination path to store downloaded file. By default stores to the
        current directory with same name as in url.
    overwrite
        Whether to overwrite destination file if already exists.
    sha1_hash
        Expected sha1 hash in hexadecimal digits. Will ignore existing file when hash is specified
        but doesn't match.
    retries
        The number of times to attempt the download in case of failure or non 200 return codes
    verify_ssl
        Verify SSL certificates.

    Returns
    -------
    fname
        The file path of the downloaded file.
    """

    if not sys.platform.startswith("win32"):
        # refer to https://github.com/untitaker/python-atomicwrites
        def replace_file(src, dst):
            """Implement atomic os.replace with linux and OSX.
            Parameters
            ----------
            src : source file path
            dst : destination file path
            """
            try:
                os.rename(src, dst)
            except OSError:
                try:
                    os.remove(src)
                except OSError:
                    pass
                finally:
                    raise OSError(
                        "Moving downloaded temp file - {}, to {} failed. \
                        Please retry the download.".format(
                            src, dst
                        )
                    )

    else:
        import ctypes

        _MOVEFILE_REPLACE_EXISTING = 0x1
        # Setting this value guarantees that a move performed as a copy
        # and delete operation is flushed to disk before the function returns.
        # The flush occurs at the end of the copy operation.
        _MOVEFILE_WRITE_THROUGH = 0x8
        _windows_default_flags = _MOVEFILE_WRITE_THROUGH

        def _str_to_unicode(x):
            """Handle text decoding. Internal use only"""
            if not isinstance(x, str):
                return x.decode(sys.getfilesystemencoding())
            return x

        def _handle_errors(rv, src):
            """Handle WinError. Internal use only"""
            if not rv:
                msg = ctypes.FormatError(ctypes.GetLastError())
                # if the MoveFileExW fails(e.g. fail to acquire file lock), removes the tempfile
                try:
                    os.remove(src)
                except OSError:
                    pass
                finally:
                    raise OSError(msg)

        def replace_file(src, dst):
            """Implement atomic os.replace with windows.
            refer to https://docs.microsoft.com/en-us/windows/desktop/api/winbase/nf-winbase-movefileexw
            The function fails when one of the process(copy, flush, delete) fails.
            Parameters
            ----------
            src : source file path
            dst : destination file path
            """
            _handle_errors(
                ctypes.windll.kernel32.MoveFileExW(
                    _str_to_unicode(src), _str_to_unicode(dst), _windows_default_flags | _MOVEFILE_REPLACE_EXISTING
                ),
                src,
            )

    def sha1sum(filename: str):
        """
        Calculate the sha1sum of a file.

        Parameters
        ----------
        filename
            Name of the file

        Returns
        -------
        ret
            The sha1sum
        """
        with open(filename, mode="rb") as f:
            # Disable bandit check because we are using sha1sum for evaluating the checksums.
            # It is not used for hosting credentials.
            d = hashlib.new("sha1", usedforsecurity=False)  # nosec(sxjscience)
            for buf in iter(functools.partial(f.read, 1024 * 100), b""):
                d.update(buf)
        return d.hexdigest()

    is_s3 = url.startswith(S3_PREFIX)
    if is_s3:
        s3 = boto3.resource("s3")
        if boto3.session.Session().get_credentials() is None:
            from botocore.handlers import disable_signing

            s3.meta.client.meta.events.register("choose-signer.s3.*", disable_signing)
        components = url[len(S3_PREFIX) :].split("/")
        if len(components) < 2:
            raise ValueError("Invalid S3 url. Received url={}".format(url))
        s3_bucket_name = components[0]
        s3_key = "/".join(components[1:])
    if path is None:
        fname = url.split("/")[-1]
        # Empty filenames are invalid
        assert fname, "Can't construct file-name from this URL. " "Please set the `path` option manually."
    else:
        path = os.path.expanduser(path)
        if os.path.isdir(path):
            fname = os.path.join(path, url.split("/")[-1])
>>>>>>> 2c8167c4
        else:
            raise ValueError(
                f"Dataframe columns `{detected_columns}` are detected, but columns `{missing_columns}` are missing. "
                f"Please double check your input data to provide all the "
                f"required columns `{required_columns}`."
            )

<<<<<<< HEAD
    return data
=======
    return allowable_dtypes, fallback_dtype


def update_config_by_rules(
    problem_type: str,
    config: DictConfig,
):
    """
    Modify configs based on the need of loss func.
    Now it support changing the preprocessing of numerical label into Minmaxscaler while using BCEloss.

    Parameters
    ----------
    problem_type
        The type of the problem of the project.
    config
        The config of the project. It is a Dictconfig object.

    Returns
    -------
    The modified config.
    """
    loss_func = OmegaConf.select(config, "optimization.loss_function")
    if loss_func is not None:
        if problem_type == REGRESSION and "bce" in loss_func.lower():
            # We are using BCELoss for regression problems. Need to first scale the labels.
            config.data.label.numerical_label_preprocessing = "minmaxscaler"
        elif loss_func != "auto":
            warnings.warn(
                f"Received loss function={loss_func} for problem={problem_type}. "
                "Currently, we only support using BCE loss for regression problems and choose "
                "the loss_function automatically otherwise.",
                UserWarning,
            )
    return config


def process_save_path(path, resume: Optional[bool] = False, raise_if_exist: Optional[bool] = True):
    """
    Convert the provided path to an absolute path and check whether it is valid.
    If a path exists, either raise error or return None.
    A None path can be identified by the `setup_outputdir` to generate a random path.

    Parameters
    ----------
    path
        A provided path.
    resume
        Whether this is a path to resume training.
    raise_if_exist
        Whether to raise error if the path exists.

    Returns
    -------
    A complete and verified path or None.
    """
    path = os.path.abspath(os.path.expanduser(path))
    if resume:
        assert os.path.isfile(os.path.join(path, LAST_CHECKPOINT)), (
            f"Trying to resume training from '{path}'. "
            f"However, it does not contain the last checkpoint file: '{LAST_CHECKPOINT}'. "
            "Are you using a correct path?"
        )
    elif os.path.isdir(path):
        if raise_if_exist:
            raise ValueError(
                f"Path {path} already exists."
                "Specify a new path to avoid accidentally overwriting a saved predictor."
            )
        else:
            path = None

    return path
>>>>>>> 2c8167c4
<|MERGE_RESOLUTION|>--- conflicted
+++ resolved
@@ -5,22 +5,10 @@
 import logging
 import os
 import pickle
-<<<<<<< HEAD
-import collections
-import copy
-=======
->>>>>>> 2c8167c4
 import sys
 import uuid
 import warnings
 from contextlib import contextmanager
-<<<<<<< HEAD
-from typing import Optional, List, Any, Dict, Tuple, Union
-from nptyping import NDArray
-from omegaconf import OmegaConf, DictConfig
-from sklearn.preprocessing import LabelEncoder
-from sklearn.metrics import f1_score
-=======
 from typing import Dict, List, Optional, Tuple, Union
 
 import boto3
@@ -38,7 +26,6 @@
 from sklearn.preprocessing import LabelEncoder
 from torch import nn
 
->>>>>>> 2c8167c4
 from autogluon.core.metrics import get_metric
 from autogluon.core.utils.loaders import load_pd
 
@@ -52,15 +39,6 @@
     CATEGORICAL,
     CATEGORICAL_MLP,
     CATEGORICAL_TRANSFORMER,
-<<<<<<< HEAD
-    FUSION_TRANSFORMER,
-    ROC_AUC,
-    AVERAGE_PRECISION,
-    F1,
-    METRIC_MODE_MAP,
-    VALID_METRICS,
-    VALID_CONFIG_KEYS,
-=======
     CLIP,
     COLUMN_FEATURES,
     F1,
@@ -100,7 +78,6 @@
     MultiModalFeaturePreprocessor,
     NumericalProcessor,
     TextProcessor,
->>>>>>> 2c8167c4
 )
 from .models import (
     CategoricalMLP,
@@ -1565,30 +1542,11 @@
             f'We have type(data)="{type(data)}", but a pd.DataFrame was required.'
         )
 
-<<<<<<< HEAD
     detected_columns = data.columns.values.tolist()
     missing_columns = []
     for per_col in required_columns:
         if per_col not in detected_columns:
             missing_columns.append(per_col)
-
-    if len(missing_columns) > 0:
-        # assume no column names are provided and users organize data in the same column order of training data.
-        if len(detected_columns) == len(all_columns):
-            warnings.warn(
-                f"Replacing detected dataframe columns `{detected_columns}` with columns "
-                f"`{all_columns}` from training data."
-                "Double check the correspondences between them to avoid unexpected behaviors.",
-                UserWarning,
-            )
-            data.rename(dict(zip(detected_columns, required_columns)), axis=1, inplace=True)
-=======
-    if required_columns and all_columns:
-        detected_columns = data.columns.values.tolist()
-        missing_columns = []
-        for per_col in required_columns:
-            if per_col not in detected_columns:
-                missing_columns.append(per_col)
 
         if len(missing_columns) > 0:
             # assume no column names are provided and users organize data in the same column order of training data.
@@ -1900,17 +1858,119 @@
         path = os.path.expanduser(path)
         if os.path.isdir(path):
             fname = os.path.join(path, url.split("/")[-1])
->>>>>>> 2c8167c4
         else:
-            raise ValueError(
-                f"Dataframe columns `{detected_columns}` are detected, but columns `{missing_columns}` are missing. "
-                f"Please double check your input data to provide all the "
-                f"required columns `{required_columns}`."
-            )
-
-<<<<<<< HEAD
-    return data
-=======
+            fname = path
+    assert retries >= 0, "Number of retries should be at least 0, currently it's {}".format(retries)
+
+    if not verify_ssl:
+        warnings.warn(
+            "Unverified HTTPS request is being made (verify_ssl=False). "
+            "Adding certificate verification is strongly advised."
+        )
+
+    if overwrite or not os.path.exists(fname) or (sha1_hash and not sha1sum(fname) == sha1_hash):
+        dirname = os.path.dirname(os.path.abspath(os.path.expanduser(fname)))
+        if not os.path.exists(dirname):
+            os.makedirs(dirname, exist_ok=True)
+        while retries + 1 > 0:
+            # Disable pyling too broad Exception
+            # pylint: disable=W0703
+            try:
+                print("Downloading {} from {}...".format(fname, url))
+                if is_s3:
+                    response = s3.meta.client.head_object(Bucket=s3_bucket_name, Key=s3_key)
+                    total_size = int(response.get("ContentLength", 0))
+                    random_uuid = str(uuid.uuid4())
+                    tmp_path = "{}.{}".format(fname, random_uuid)
+                    if tqdm is not None:
+
+                        def hook(t_obj):
+                            def inner(bytes_amount):
+                                t_obj.update(bytes_amount)
+
+                            return inner
+
+                        with tqdm.tqdm(total=total_size, unit="iB", unit_scale=True) as t:
+                            s3.meta.client.download_file(s3_bucket_name, s3_key, tmp_path, Callback=hook(t))
+                    else:
+                        s3.meta.client.download_file(s3_bucket_name, s3_key, tmp_path)
+                else:
+                    r = requests.get(url, stream=True, verify=verify_ssl)
+                    if r.status_code != 200:
+                        raise RuntimeError("Failed downloading url {}".format(url))
+                    # create uuid for temporary files
+                    random_uuid = str(uuid.uuid4())
+                    total_size = int(r.headers.get("content-length", 0))
+                    chunk_size = 1024
+                    if tqdm is not None:
+                        t = tqdm.tqdm(total=total_size, unit="iB", unit_scale=True, leave=False)
+                    with open("{}.{}".format(fname, random_uuid), "wb") as f:
+                        for chunk in r.iter_content(chunk_size=chunk_size):
+                            if chunk:  # filter out keep-alive new chunks
+                                if tqdm is not None:
+                                    t.update(len(chunk))
+                                f.write(chunk)
+                    if tqdm is not None:
+                        t.close()
+                # if the target file exists(created by other processes)
+                # and have the same hash with target file
+                # delete the temporary file
+                if not os.path.exists(fname) or (sha1_hash and not sha1sum(fname) == sha1_hash):
+                    # atomic operation in the same file system
+                    replace_file("{}.{}".format(fname, random_uuid), fname)
+                else:
+                    try:
+                        os.remove("{}.{}".format(fname, random_uuid))
+                    except OSError:
+                        pass
+                    finally:
+                        warnings.warn("File {} exists in file system so the downloaded file is deleted".format(fname))
+                if sha1_hash and not sha1sum(fname) == sha1_hash:
+                    raise UserWarning(
+                        "File {} is downloaded but the content hash does not match."
+                        " The repo may be outdated or download may be incomplete. "
+                        'If the "repo_url" is overridden, consider switching to '
+                        "the default repo.".format(fname)
+                    )
+                break
+            except Exception as e:
+                retries -= 1
+                if retries <= 0:
+                    raise e
+
+                print(
+                    "download failed due to {}, retrying, {} attempt{} left".format(
+                        repr(e), retries, "s" if retries > 1 else ""
+                    )
+                )
+
+    return fname
+
+
+def infer_dtypes_by_model_names(model_config: DictConfig):
+    """
+    Get data types according to model types.
+
+    Parameters
+    ----------
+    model_config
+        Model config from `config.model`.
+
+    Returns
+    -------
+    The data types allowed by models and the default fallback data type.
+    """
+    allowable_dtypes = []
+    fallback_dtype = None
+    for per_model in model_config.names:
+        per_model_dtypes = OmegaConf.select(model_config, f"{per_model}.data_types")
+        if per_model_dtypes:
+            allowable_dtypes.extend(per_model_dtypes)
+
+    allowable_dtypes = set(allowable_dtypes)
+    if allowable_dtypes == set([IMAGE, TEXT]):
+        fallback_dtype = TEXT
+
     return allowable_dtypes, fallback_dtype
 
 
@@ -1983,5 +2043,4 @@
         else:
             path = None
 
-    return path
->>>>>>> 2c8167c4
+    return path